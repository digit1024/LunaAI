<div align="center">
  <br>
<<<<<<< HEAD
  <h1>🌙 Luna AI</h1>
=======
  <h1>\U0001f31c\ufe0f  Luna AI</h1>
>>>>>>> 24aa71bc

  <p><strong>Your brilliant AI companion for the COSMIC™ desktop!</strong></p>
  
  <p>A modern, native desktop application that brings powerful AI conversations right to your desktop with seamless MCP integration.</p>

  <a href='https://github.com/digit1024/LunaAI/releases'>
    <img width='200' alt='Download Flatpak Release' src='https://img.shields.io/badge/Download-Flatpak%20Release-blue?style=for-the-badge&logo=flatpak&logoColor=white'/>
  </a>
</div>

## ✨ What is Luna AI?

Luna AI is your intelligent desktop companion that combines the power of modern AI with the beauty of native desktop integration. Built specifically for the COSMIC desktop environment, Luna brings you:

- 🤖 **Smart Conversations** - Real-time streaming responses that feel natural and engaging
- 🔧 **MCP Superpowers** - Connect to tools and services through Model Context Protocol
- 🎨 **Beautiful Interface** - Native COSMIC design that feels right at home
- 💾 **Memory Management** - Save, organize, and revisit your conversations
- 🔌 **Flexible Backends** - Support for multiple AI providers and local models

## 🚀 What Can Luna Do?

### 🎯 Core Features
- **Real-time Chat**: Watch responses stream in with smooth, non-blocking UI
- **Conversation History**: Never lose a brilliant idea - save and search all your chats
- **MCP Integration**: Connect to external tools, APIs, and services
- **Keyboard Shortcuts**: Navigate like a pro with efficient keyboard controls

### 🔧 MCP Magic
Luna's MCP integration opens up a world of possibilities:
- **File Operations**: Read, write, and manage files directly from conversations
- **Web Search**: Fetch real-time information from the internet
- **Email Management**: Send, receive, and organize emails
- **Task Management**: Integrate with your todo lists and productivity tools
- **Custom Tools**: Extend Luna's capabilities with your own MCP servers

### 💡 Examples of What You Can Do

```bash
# Ask Luna to help with programming
"Write a Rust function that sorts a vector of integers"

# Get real-time information
"What's the current weather in Warsaw?"

# File management
"Read the contents of my project's README file"

# Email tasks
"Send an email to my team about the project update"

# Web research
"Find the latest news about AI developments"

# Task management
"Add 'fix the bug in login module' to my todo list"
```

## 🔌 Supported Backends

Luna AI supports multiple AI providers, giving you flexibility and choice:

### 🌐 Cloud Providers
- **OpenAI** - GPT-4, GPT-3.5, and other OpenAI models
- **Anthropic** - Claude models with advanced reasoning
- **Google** - Gemini models and Google AI services
- **Azure OpenAI** - Enterprise-grade OpenAI deployments

### 💻 Local Models
- **Ollama** - Run local models like Llama, Mistral, and more
- **Custom endpoints** - Connect to any OpenAI-compatible API

### 🔧 Configuration
Easily switch between backends in the settings or configure multiple providers for different use cases. See the [Configuration Guide](docs/configuration.md) for detailed setup instructions.

## 🛠️ Installation

### Building from Source
```bash
git clone https://github.com/digit1024/LunaAI.git
cd LunaAI
cargo build
```

### Running
```bash
cargo run
```

## 🏗️ Architecture

Luna AI is built with modern Rust and the COSMIC desktop framework:

- **libcosmic**: Native desktop integration
- **tokio**: Async runtime for smooth performance
- **MCP Protocol**: Tool calling and external service integration
- **Real-time Streaming**: Live response updates

## 🎯 Development Status

Luna AI is actively developed! Check [implementation_progress.md](implementation_progress.md) for the latest updates on features and improvements.

## 🤝 Contributing

We welcome contributions! Whether it's bug reports, feature requests, or code contributions, feel free to:
- Open an issue
- Submit a pull request
- Join the discussion

## 📄 License

MIT License - Feel free to use, modify, and distribute!

---

<div align="center">
  <p><strong>Ready to experience intelligent desktop computing?</strong></p>
  <p>Clone the repo and start chatting with Luna today! 🚀</p>
</div><|MERGE_RESOLUTION|>--- conflicted
+++ resolved
@@ -1,10 +1,6 @@
 <div align="center">
   <br>
-<<<<<<< HEAD
   <h1>🌙 Luna AI</h1>
-=======
-  <h1>\U0001f31c\ufe0f  Luna AI</h1>
->>>>>>> 24aa71bc
 
   <p><strong>Your brilliant AI companion for the COSMIC™ desktop!</strong></p>
   
