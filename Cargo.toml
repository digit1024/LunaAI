--- conflicted
+++ resolved
@@ -1,15 +1,114 @@
 [package]
-name = "async-examples"
+name = "cosmic_llm"
 version = "0.1.0"
 edition = "2021"
 
 [dependencies]
-<<<<<<< HEAD
 # COSMIC desktop framework
-libcosmic = { git = "https://github.com/pop-os/libcosmic.git", branch = "master", default-features = false, features = ["multi-window", "tokio", "winit", "about", "wgpu", "dbus-config", "rfd" , "markdown"] }
+libcosmic = { git = "https://github.com/pop-os/libcosmic.git", branch = "master", default-features = false, features = ["multi-window", "tokio", "winit", "about", "wgpu", "dbus-config", "rfd"] }
 
 # Async runtime
-=======
->>>>>>> 631c463c
 tokio = { version = "1.0", features = ["full"] }
-futures = "0.3"+
+# HTTP client for LLM APIs
+reqwest = { version = "0.12", features = ["json", "stream"] }
+
+# Serialization
+serde = { version = "1.0", features = ["derive"] }
+serde_json = "1.0"
+toml = "0.8"
+
+# Configuration
+config = "0.15"
+anyhow = "1.0"
+
+# CLI
+clap = { version = "4.0", features = ["derive"] }
+
+# Date/time
+chrono = { version = "0.4", features = ["serde"] }
+
+# UUIDs
+uuid = { version = "1.0", features = ["v4", "serde"] }
+
+# Async traits
+async-trait = "0.1"
+
+# Error handling
+thiserror = "2.0"
+
+# Logging
+tracing = "0.1"
+tracing-subscriber = { version = "0.3", features = ["env-filter"] }
+
+# WebSocket support for MCP
+tokio-tungstenite = "0.27"
+tungstenite = "0.27"
+
+# Futures
+futures = "0.3"
+
+# Pin project for async
+pin-project = "1.0"
+
+# Logging
+fern = "0.7"
+log = "0.4"
+
+# Internationalization
+i18n-embed-fl = "0.9.4"
+rust-embed = "8"
+
+# File operations
+dirs = "6.0.0"
+
+# Clipboard
+cli-clipboard = "0.4.0"
+
+# Data structures
+slotmap = "1.0.7"
+
+# Configuration format
+ron = "0.10.1"
+
+# Base64 encoding
+base64 = "0.22.1"
+
+# Hashing
+sha2 = "0.10.9"
+
+# Random
+rand = "0.9.2"
+
+# HTTP server for MCP
+tiny_http = "0.12.0"
+
+# URL handling
+url = "2.5.4"
+
+# Web browser
+webbrowser = "1.0.5"
+
+# Environment logger
+env_logger = "0.11.8"
+
+# Keyring for secure storage
+keyring = "2.0"
+
+# License handling
+license = { version = "3.7.0", include = ["/license-list-data/json"] }
+
+# Internationalization
+i18n-embed = { version = "0.15.4", features = ["fluent-system", "desktop-requester"] }
+
+# SQLite for storage
+rusqlite = { version = "0.32", features = ["bundled", "chrono", "uuid"] }
+
+[dev-dependencies]
+tokio-test = "0.4"
+
+[features]
+default = ["openai", "anthropic"]
+openai = []
+anthropic = []
+deepseek = []